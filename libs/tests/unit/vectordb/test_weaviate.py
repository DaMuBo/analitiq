--- conflicted
+++ resolved
@@ -101,27 +101,19 @@
     )
     assert result == mock_response
 
-<<<<<<< HEAD
 
-=======
->>>>>>> 75f1187f
 def test_kw_search_with_filters(handler):
     """Test the kw search."""
     mock_response = MagicMock()
     handler.collection.query.bm25.return_value = mock_response
 
-<<<<<<< HEAD
     result = handler.kw_search("test query", limit=5, filter_properties={"source": "test"})
-=======
-    result = handler.kw_search("test query", limit=5, filter_properties={"source":"test"})
->>>>>>> 75f1187f
 
     handler.collection.query.bm25.assert_called_once_with(
         query="test queri",
         query_properties=QUERY_PROPERTIES,
         limit=5,
         return_metadata=MetadataQuery(score=True, distance=True),
-<<<<<<< HEAD
         filters=Filter.by_property("source").like("test"),
     )
     assert result == mock_response
@@ -160,8 +152,5 @@
         limit=5,
         return_metadata=MetadataQuery(score=True, distance=True),
         filters=Filter.by_property("source").like("test"),
-=======
-        filters=Filter.by_property("source").like("test")
->>>>>>> 75f1187f
     )
     assert result == mock_response
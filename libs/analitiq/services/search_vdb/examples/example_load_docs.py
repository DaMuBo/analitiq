--- conflicted
+++ resolved
@@ -18,11 +18,7 @@
 
 
 params = {
-<<<<<<< HEAD
-    "collection_name": "daniels_collection_vectorless",
-=======
     "collection_name": "bikmo",
->>>>>>> 2e5e5148
     "host": WV_URL,
     "api_key": WV_CLIENT_SECRET
 }

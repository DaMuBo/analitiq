--- conflicted
+++ resolved
@@ -249,11 +249,10 @@
     
     @search_only
     def hybrid_search(self, query: str, limit: int = 3) -> QueryReturn:
-<<<<<<< HEAD
-        """Use Hybrid Search for document retrieval from Weaviate Database."""
-        response = QueryReturn(objects=[])
-=======
-        """
+
+        """Use Hybrid Search for document retrieval from Weaviate Database.
+        
+
         Perform a hybrid search by combining keyword-based search and vector-based search.
 
         :param query: The query string used for searching.
@@ -263,8 +262,8 @@
         :raises Exception: If there is an error during the search.
 
         """
-        response = {}
->>>>>>> 2e5e5148
+        response = QueryReturn(objects=[])
+
         try:
             kw_results = self.kw_search(query, limit)
             self.client.connect()
@@ -281,11 +280,9 @@
         return response
     
     def vector_search(self, query: str, limit: int = 3) -> QueryReturn:
-<<<<<<< HEAD
-        """Use Vector Search for document retrieval from Weaviate Database."""
-        response = QueryReturn(objects=[])
-=======
-        """
+
+        """Use Vector Search for document retrieval from Weaviate Database.
+        
         :param query: A string representing the query to be performed.
         :param limit: An optional integer representing the maximum number of results to return. Default value is 3.
         :return: A QueryReturn object containing the search results.
@@ -306,8 +303,9 @@
             print(result)
         ```
         """
-        response = {}
->>>>>>> 2e5e5148
+        
+        response = QueryReturn(objects=[])
+
         try:
             query_vector = self.vectorizer.vectorize(query)
             response: QueryReturn = self.collection.query.near_vector(

--- conflicted
+++ resolved
@@ -12,7 +12,7 @@
 
 from .base_handler import BaseVDBHandler
 from ..utils.document_processor import DocumentChunkLoader
-from ..schemas.vector_store import DocChunk
+from pydantic import BaseModel
 
 from analitiq.vectordb import vectorizer
 
@@ -46,6 +46,33 @@
         self = args[0]  # Assuming the first argument to the function is 'self'
         return self._group_by_document_and_source(response)
     return wrapper
+
+
+class Chunk(BaseModel):
+    """Represents a chunk of text in a document.
+
+    :param project_name: The name of the project the chunk belongs to.
+    :type project_name: str
+    :param document_name: The name of the document the chunk belongs to.
+    :type document_name: str
+    :param document_type: The type of the document. (optional)
+    :type document_type: str, optional
+    :param content: The content of the chunk.
+    :type content: str
+    :param source: The source of the chunk.
+    :type source: str
+    :param document_num_char: The number of characters in the document.
+    :type document_num_char: int
+    :param chunk_num_char: The number of characters in the chunk.
+    :type chunk_num_char: int
+    """
+    project_name: str = None
+    document_name: str = None
+    document_type: Optional[str] = None
+    content: str = None
+    source: str
+    document_num_char: int
+    chunk_num_char: int
 
 
 class WeaviateHandler(BaseVDBHandler):
@@ -81,8 +108,10 @@
             multi_collection = self.client.collections.get(self.collection_name)
             # Get collection specific to the required tenant
             self.collection = multi_collection.with_tenant(self.collection_name)
-
-        self.vectorizer = vectorizer.AnalitiqVectorizer(VECTOR_MODEL_NAME)
+        
+        modelname = "sentence-transformers/all-MiniLM-L6-v2"
+
+        self.vectorizer = vectorizer.AnalitiqVectorizer(modelname)
 
         self.chunk_processor = DocumentChunkLoader(self.collection_name)
 
@@ -105,6 +134,7 @@
         self.client.collections.create(self.collection_name,
                                        # enable multi_tenancy_config                                       
                                        multi_tenancy_config=Configure.multi_tenancy(enabled=True),
+                                       # vectorizer_config=Configure.Vectorizer.text2vec_cohere(),
         )
 
         self.collection = self.client.collections.get(self.collection_name)
@@ -129,7 +159,7 @@
         documents_chunks, doc_lengths = self.chunk_processor.load_and_chunk_documents(path, extension, chunk_size, chunk_overlap)
 
         chunks = [
-            DocChunk(
+            Chunk(
                 content=chunk.page_content,
                 source=chunk.metadata['source'],
                 document_type=extension,
@@ -223,7 +253,7 @@
     def hybrid_search(self, query: str, limit: int = 3) -> QueryReturn:
 
         """Use Hybrid Search for document retrieval from Weaviate Database.
-        
+
 
         Perform a hybrid search by combining keyword-based search and vector-based search.
 
@@ -235,10 +265,7 @@
 
         """
         response = QueryReturn(objects=[])
-<<<<<<< HEAD
-=======
-
->>>>>>> e8f7c15d
+
         try:
             kw_results = self.kw_search(query, limit)
             self.client.connect()
@@ -257,7 +284,7 @@
     def vector_search(self, query: str, limit: int = 3) -> QueryReturn:
 
         """Use Vector Search for document retrieval from Weaviate Database.
-        
+
         :param query: A string representing the query to be performed.
         :param limit: An optional integer representing the maximum number of results to return. Default value is 3.
         :return: A QueryReturn object containing the search results.
@@ -278,13 +305,9 @@
             print(result)
         ```
         """
-<<<<<<< HEAD
+
         response = QueryReturn(objects=[])
-=======
-        
-        response = QueryReturn(objects=[])
-
->>>>>>> e8f7c15d
+
         try:
             query_vector = self.vectorizer.vectorize(query)
             response: QueryReturn = self.collection.query.near_vector(
@@ -341,36 +364,6 @@
         reranked_results = [item["result"] for item in combined_list[:limit]]
         
         return QueryReturn(objects=reranked_results)
-    
-    def update_vectors(self):
-        """Update the Vectors in your database for existing entries."""
-        updated_count = 0
-        try:
-            all_objects = self.collection.query.fetch_objects(
-                filters=None  # Fetch all objects without any filters
-            )
-
-            # Iterate over all objects and update vectors
-            for obj in all_objects.objects:
-                content = obj.properties['content']
-                uuid = obj.uuid
-
-                # Re-vectorize the content
-                new_vector = self.vectorizer.vectorize(content)
-
-                # Update the object in the collection with the new vector
-                self.collection.data.update(
-                    uuid=uuid,
-                    vector=new_vector
-                )
-            updated_count += 1
-
-            logger.info(f"Successfully updated vectors for {updated_count} entries.")
-        except Exception as e:
-            logger.error(f"Error updating vectors: {e}")
-        finally:
-            self.close()
-
 
     def delete_many_like(self, property_name: str, property_value: str):
         """
@@ -391,35 +384,6 @@
         finally:
             self.close()
 
-    def update_vectors(self):
-        """Update the Vectors in your database for existing entries."""
-        updated_count = 0
-        try:
-            all_objects = self.collection.query.fetch_objects(
-                filters=None  # Fetch all objects without any filters
-            )
-
-            # Iterate over all objects and update vectors
-            for obj in all_objects.objects:
-                content = obj.properties['content']
-                uuid = obj.uuid
-
-                # Re-vectorize the content
-                new_vector = self.vectorizer.vectorize(content)
-
-                # Update the object in the collection with the new vector
-                self.collection.data.update(
-                    uuid=uuid,
-                    vector=new_vector
-                )
-            updated_count += 1
-
-            logger.info(f"Successfully updated vectors for {updated_count} entries.")
-        except Exception as e:
-            logger.error(f"Error updating vectors: {e}")
-        finally:
-            self.close()
-
     def get_many_like(self, property_name: str, property_value: str):
         """
         Retrieve objects from the collection that have a property whose value matches the given pattern.
